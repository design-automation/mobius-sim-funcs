{
  "name": "@design-automation/mobius-sim-funcs",
  "version": "0.3.11",
  "description": "Mobius Spatial Information Model",
  "main": "build/cjs/index.js",
  "module": "build/mjs/index.js",
  "exports": {
    ".": {
      "import": "./build/mjs/index.js",
      "require": "./build/cjs/index.js"
    }
  },
  "dependencies": {
<<<<<<< HEAD
    "@design-automation/mobius-inline-funcs": "^0.2.5",
    "@design-automation/mobius-sim": "^0.2.15",
=======
    "@design-automation/mobius-inline-funcs": "^0.2.7",
    "@design-automation/mobius-sim": "^0.2.12",
>>>>>>> 22972dce
    "@doodle3d/clipper-js": "^1.0.11",
    "axios": "^0.26.0",
    "chroma-js": "^2.4.2",
    "cytoscape": "^3.14.1",
    "d3-delaunay": "^5.2.1",
    "d3-polygon": "^1.0.6",
    "d3-voronoi": "^1.1.4",
    "jszip": "^3.4.0",
    "lodash": "^4.17.21",
    "mathjs": "^5.10.3",
    "proj4": "^2.5.0",
    "three": "^0.140.2",
    "underscore": "^1.13.1"
  },
  "devDependencies": {
    "@babel/cli": "^7.16.8",
    "@rollup/plugin-commonjs": "^21.0.1",
    "@rollup/plugin-node-resolve": "^13.0.6",
    "@rollup/plugin-typescript": "^8.3.0",
    "@types/chroma-js": "^2.1.3",
    "@types/d3-delaunay": "^4.1.0",
    "@types/d3-polygon": "^1.0.7",
    "@types/d3-voronoi": "^1.1.9",
    "@types/jest": "^27.5.1",
    "@types/lodash": "^4.14.175",
    "@types/node": "^16.0.0",
    "@types/three": "^0.140.0",
    "@types/underscore": "^1.8.14",
    "@types/webgl2": "0.0.5",
    "http-server": "^14.0.0",
    "jest": "^27.5.1",
    "rollup": "^2.60.0",
    "rollup-plugin-polyfill-node": "^0.8.0",
    "showdown": "^1.9.1",
    "ts-jest": "^27.1.3",
    "ts-node": "^10.4.0",
    "typedoc": "^0.22.5",
    "typescript": "^4.5.5"
  },
  "scripts": {
    "test": "jest",
    "start": "http-server -p 4200",
    "build": "npm run build-del && npm run build-mjs && npm run build-cjs && fixup.sh",
    "build-del": "del /s /q build\\*",
    "build-mjs": "tsc -p tsconfig-mjs.json",
    "build-cjs": "tsc -p tsconfig-cjs.json",
    "mobius": "node copy_to_mobius.js",
    "rollup": "rollup --config rollup.config.js",
    "deploy": "npm run build && npm run typedoc && npm publish --access public",
    "moduleDocs": "npm run typedoc",
    "typedoc": "typedoc --exclude **/*.spec.ts --json typedoc-json/doc.json src/modules/doc_export.ts && node genDoc.js"
  },
  "repository": {
    "type": "git",
    "url": "git+https://github.com/design-automation/mobius-sim-funcs.git"
  },
  "author": "",
  "license": "MIT",
  "bugs": {
    "url": "https://github.com/design-automation/mobius-sim-funcs/issues"
  },
  "homepage": "https://github.com/design-automation/mobius-sim-funcs#readme",
  "keywords": [
    "mobius"
  ]
}<|MERGE_RESOLUTION|>--- conflicted
+++ resolved
@@ -11,13 +11,8 @@
     }
   },
   "dependencies": {
-<<<<<<< HEAD
-    "@design-automation/mobius-inline-funcs": "^0.2.5",
+    "@design-automation/mobius-inline-funcs": "^0.2.7",
     "@design-automation/mobius-sim": "^0.2.15",
-=======
-    "@design-automation/mobius-inline-funcs": "^0.2.7",
-    "@design-automation/mobius-sim": "^0.2.12",
->>>>>>> 22972dce
     "@doodle3d/clipper-js": "^1.0.11",
     "axios": "^0.26.0",
     "chroma-js": "^2.4.2",

{
  "name": "@design-automation/mobius-sim-funcs",
<<<<<<< HEAD
  "version": "0.3.10",
=======
  "version": "0.3.8",
>>>>>>> 46f74358
  "description": "Mobius Spatial Information Model",
  "main": "build/cjs/index.js",
  "module": "build/mjs/index.js",
  "exports": {
    ".": {
      "import": "./build/mjs/index.js",
      "require": "./build/cjs/index.js"
    }
  },
  "dependencies": {
    "@design-automation/mobius-sim": "^0.2.12",
    "@doodle3d/clipper-js": "^1.0.11",
    "axios": "^0.26.0",
    "chroma-js": "^2.0.3",
    "cytoscape": "^3.14.1",
    "d3-delaunay": "^5.2.1",
    "d3-polygon": "^1.0.6",
    "d3-voronoi": "^1.1.4",
    "jszip": "^3.4.0",
    "lodash": "^4.17.21",
    "mathjs": "^5.10.3",
    "proj4": "^2.5.0",
    "three": "^0.135.0",
    "underscore": "^1.13.1"
  },
  "devDependencies": {
    "@babel/cli": "^7.16.8",
    "@rollup/plugin-commonjs": "^21.0.1",
    "@rollup/plugin-node-resolve": "^13.0.6",
    "@rollup/plugin-typescript": "^8.3.0",
    "@types/chroma-js": "^1.4.1",
    "@types/d3-delaunay": "^4.1.0",
    "@types/d3-polygon": "^1.0.7",
    "@types/d3-voronoi": "^1.1.9",
    "@types/jest": "^27.4.1",
    "@types/lodash": "^4.14.175",
    "@types/node": "^16.0.0",
    "@types/three": "^0.135.0",
    "@types/underscore": "^1.8.14",
    "@types/webgl2": "0.0.5",
    "http-server": "^14.0.0",
    "jest": "^27.5.1",
    "rollup": "^2.60.0",
    "rollup-plugin-polyfill-node": "^0.8.0",
    "showdown": "^1.9.1",
    "ts-jest": "^27.1.3",
    "ts-node": "^10.4.0",
    "typedoc": "^0.22.5",
    "typescript": "^4.5.5"
  },
  "scripts": {
    "test": "jest",
    "start": "http-server -p 4200",
    "build": "npm run build-del && npm run build-mjs && npm run build-cjs && fixup.sh",
    "build-del": "del /s /q build\\*",
    "build-mjs": "tsc -p tsconfig-mjs.json",
    "build-cjs": "tsc -p tsconfig-cjs.json",
    "mobius": "node copy_to_mobius.js",
    "rollup": "rollup --config rollup.config.js",
    "deploy": "npm run build && npm run typedoc && npm publish --access public",
    "moduleDocs": "npm run typedoc",
    "typedoc": "typedoc --exclude **/*.spec.ts --json typedoc-json/doc.json src/modules/doc_export.ts && node genDoc.js"
  },
  "repository": {
    "type": "git",
    "url": "git+https://github.com/design-automation/mobius-sim-funcs.git"
  },
  "author": "",
  "license": "MIT",
  "bugs": {
    "url": "https://github.com/design-automation/mobius-sim-funcs/issues"
  },
  "homepage": "https://github.com/design-automation/mobius-sim-funcs#readme",
  "keywords": [
    "mobius"
  ]
}<|MERGE_RESOLUTION|>--- conflicted
+++ resolved
@@ -1,10 +1,6 @@
 {
   "name": "@design-automation/mobius-sim-funcs",
-<<<<<<< HEAD
   "version": "0.3.10",
-=======
-  "version": "0.3.8",
->>>>>>> 46f74358
   "description": "Mobius Spatial Information Model",
   "main": "build/cjs/index.js",
   "module": "build/mjs/index.js",
